using StaticArrays
using ForwardDiff: derivative
using FastGaussQuadrature: gausslegendre
using LinearAlgebra: norm
using RecipesBase: @recipe, @series

"""
    NurbsCurve(pnts,knos,weights)

Define a non-uniform rational B-spline curve.
- `pnts`: A 2D array representing the control points of the NURBS curve
- `knots`: A 1D array of th knot vector of the NURBS curve
- `wgts`: A 1D array of the wight of the pnts of the NURBS curve 
- `d`: The degree of the NURBS curve
- `n`: the spacial dimension of the NURBS curve, n ∈ {2,3}
- `O`: Open or closed NURBS curve
"""
struct NurbsCurve{n,d,O,A<:AbstractArray,V<:AbstractVector,W<:AbstractVector} <: Function
    pnts::A
    knots::V
    wgts::W
end
function NurbsCurve(pnts,knots,weights)
<<<<<<< HEAD
    (dim,count),T = size(pnts),promote_type(eltype(pnts),Float32)
=======
    count,T = size(pnts, 2),promote_type(eltype(pnts),Float32)
>>>>>>> 48e49e99
    @assert count == length(weights) "Invalid NURBS: each control point should have a corresponding weights."
    @assert count < length(knots) "Invalid NURBS: the number of knots should be greater than the number of control points."
    degree = length(knots) - count - 1 # the one in the input is not used
    knots = SA{T}[knots...]; weights = SA{T}[weights...]
<<<<<<< HEAD
    open = !all(pnts[:,1].≈pnts[:,end]) ? Open : Closed
    NurbsCurve{dim,degree,open,typeof(pnts),typeof(knots),typeof(weights)}(pnts,knots,weights)
=======
    NurbsCurve{degree,typeof(pnts),typeof(knots),typeof(weights)}(copy(pnts),knots,weights)
>>>>>>> 48e49e99
end
Base.copy(n::NurbsCurve) = NurbsCurve(copy(n.pnts),copy(n.knots),copy(n.wgts))

"""
    BSplineCurve(pnts; degree=3)

Define a uniform B-spline curve.
- `pnts`: A 2D array representing the control points of the B-spline curve
- `degree`: The degree of the B-spline curve
Note: An open, uniform knot vector for a degree `degree` B-spline is constructed by default.
"""
function BSplineCurve(pnts;degree=1)
<<<<<<< HEAD
    (dim,count),T = size(pnts),promote_type(eltype(pnts),Float32)
    @assert degree <= count - 1 "Invalid B-Spline: the degree should be less than the number of control points minus 1."
    knots = SA{T}[[zeros(degree); collect(range(0, count-degree) / (count-degree)); ones(degree)]...]
    weights = SA{T}[ones(count)...]
    open = !all(pnts[:,1].≈pnts[:,end]) ? Open : Closed
    NurbsCurve{dim,degree,open,typeof(pnts),typeof(knots),typeof(weights)}(pnts,knots,weights)
=======
    count,T = size(pnts, 2),promote_type(eltype(pnts),Float32)
    @assert degree <= count - 1 "Invalid B-Spline: the degree should be less than the number of control points minus 1."
    knots = SA{T}[[zeros(degree); collect(range(0, count-degree) / (count-degree)); ones(degree)]...]
    weights = SA{T}[ones(count)...]
    NurbsCurve{degree,typeof(pnts),typeof(knots),typeof(weights)}(copy(pnts),knots,weights)
>>>>>>> 48e49e99
end

"""
    (::NurbsCurve)(s,t)

Evaluate the NURBS curve
- `s` : A float, representing the position along the spline where we want to compute the value of that NURBS
- `t` time is currently unused but needed for ParametricBodies
"""
function (l::NurbsCurve{n,d})(u::T,t)::SVector where {T,d,n}
    pt = zeros(SVector{n,T}); wsum=T(0.0)
    for k in 1:size(l.pnts, 2)
        l.knots[k]>u && break
        l.knots[k+d+1]≥u && (prod = Bd(l.knots,u,k,Val(d))*l.wgts[k];
                             pt +=prod*l.pnts[:,k]; wsum+=prod)
    end
    pt/wsum
end

"""
    Bd(knot, u, k, ::Val{d}) where d

Compute the Cox-De Boor recursion for B-spline basis functions.
- `knot`: A Vector containing the knots of the B-Spline, with the knot value `k ∈ [0,1]`.
- `u` : A Float representing the value of the parameter on the curve at which the basis function is computed, `u ∈ [0,1]`
- `k` : An Integer representing which basis function is computed.
- `d`: An Integer representing the order of the basis function to be computed.
"""
Bd(knots, u::T, k, ::Val{0}) where T = Int(knots[k]≤u<knots[k+1] || u==knots[k+1]==1)
function Bd(knots, u::T, k, ::Val{d}) where {T,d}
    ((u-knots[k])/max(eps(T),knots[k+d]-knots[k])*Bd(knots,u,k,Val(d-1))
    +(knots[k+d+1]-u)/max(eps(T),knots[k+d+1]-knots[k+1])*Bd(knots,u,k+1,Val(d-1)))
end
"""
    NurbsForce(surf::NurbsCurve,p::AbstractArray{T},s,δ=2.0) where T

Compute the normal (Pressure) force on the NurbsCurve curve from a pressure field `p`
at the parametric coordinate `s`. Useful to compute the force at an integration point
along the NurbsCurve
"""
function NurbsForce(surf::NurbsCurve,p::AbstractArray{T},s,δ=2.0) where T
    xᵢ = surf(s,0.0)
    δnᵢ = δ*ParametricBodies.norm_dir(surf,s,0.0); δnᵢ/=√(δnᵢ'*δnᵢ)
    Δpₓ = interp(xᵢ+δnᵢ,p)-interp(xᵢ-δnᵢ,p)
    return -Δpₓ.*δnᵢ
end
"""
    NurbsForce(surf::NurbsCurve,p::AbstractArray{T}) where T

Compute the total force acting on a NurbsCurve from a pressure field `p`.
"""
force(surf::NurbsCurve,p::AbstractArray{T}) where {T} = 
        integrate(s->NurbsForce(surf,p,s),surf;N=64)
"""
    integrate(f(uv),curve;N=64)

<<<<<<< HEAD
# """
#     _pforce(surf::NurbsCurve,p::AbstractArray{T},s,δ=2.0) where T

# Compute the normal (Pressure) force on the NurbsCurve curve from a pressure field `p`
# at the parametric coordinate `s`.
# """
# function _pforce(surf::NurbsCurve{n,d,Open},p::AbstractArray{T},s::T,t,δ=1) where {n,d,T}
#     xᵢ = surf(s,t); nᵢ = ParametricBodies.norm_dir(surf,s,t); nᵢ /= √(nᵢ'*nᵢ)
#     return (interp(xᵢ+δ*nᵢ,p)-interp(xᵢ-δ*nᵢ,p))*nᵢ
# end
# """
#     _vforce(surf::NurbsCurve,p::AbstractArray{T},s,δ=2.0) where T

# Compute the normal (viscous) force on the NurbsCurve curve from a velocity field `u`
# at the parametric coordinate `s`. First order FD.
# """
# function _vforce(surf::NurbsCurve{n,d,Open},u::AbstractArray{T},s::T,t,vᵢ,δ=1) where {n,d,T}
#     xᵢ = surf(s,t); nᵢ = ParametricBodies.norm_dir(surf,s,t); nᵢ /= √(nᵢ'*nᵢ)
#     τ = zeros(SVector{n,T})
#     vᵢ = vᵢ .- sum(vᵢ.*nᵢ)*nᵢ
#     for j ∈ [-1,1]
#         uᵢ = interp(xᵢ+j*δ*nᵢ,u)
#         uᵢ = uᵢ .- sum(uᵢ.*nᵢ)*nᵢ
#         τ = τ + (uᵢ.-vᵢ)./δ
#     end
#     return τ
# end

"""
    interpNurbs(pnts{D,n};p=n-1)

Given a `SMatrix{D ∈ [2,3],n}` of points, fits a `NurbsCurve{D,n}` of degree `p` to 
this set of points. By default the highest degrees NURBS is constructed.
"""
function interpNurbs(pnts::SMatrix{D,n,T};p=n-1) where {D,n,T}
    @assert p <= n - 1 "Invalid interpolation: the degree should be less than the number of control points minus 1."    
    # construct the parameter and the knot vector
    s = _u(pnts)
    knot = SA[[zeros(p+1); [sum(s[j:j+p-1])/p for j ∈ p-1:n-p]; ones(p+1)]...]
    # construct system and solve
    A = zeros(n,n);
    for i ∈ 1:n, k ∈ 1:n
        A[i,k] = ifelse(abs(i-k)≥p,0.0,ParametricBodies.Bd(knot,s[i],k,Val(p)))
    end
    cpns = SMatrix{2,n}((A\pnts')') # bit ugly, but it works
    # build NurbsCurve and return it
    NurbsCurve(cpns,knot,ones(size(cpns,2)))
end
function _u(pnts::SMatrix{D,n,T}) where {D,n,T}
    d = sum([norm(pnts[:,k]-pnts[:,k-1]) for k ∈ 2:n])
    vcat(zero(T),cumsum([norm(pnts[:,k]-pnts[:,k-1])/d for k ∈ 2:n]))
=======
integrate a function f(uv) along the curve::NurbsCurve, default is the length of the curve
"""
integrate(curve::NurbsCurve;N=64) = integrate((ξ)->1.0,curve::NurbsCurve;N=64)
function integrate(f::Function,curve::NurbsCurve;N=64)
    # integrate NURBS curve to compute its length
    x, w = gausslegendre(N)
    # map onto the (0,1) interval, need a weight scalling
    uv_ = (x.+1)/2; w/=2 
    sum([f(uv)*norm(derivative(uv->curve(uv,0.),uv))*w[i] for (i,uv) in enumerate(uv_)])
end
"""
    f(C::NurbsCurve, N::Integer=100)

Plot `recipe`` for `NurbsCurve``, plot the `NurbsCurve` and the control points.
"""
@recipe function f(C::NurbsCurve, N::Integer=100; add_cp=true)
    seriestype := :path
    primary := false
    @series begin
        linecolor := :black
        linewidth := 2
        markershape := :none
        c = [C(s,0.0).+0.5 for s ∈ 0:1/N:1]
        getindex.(c,1),getindex.(c,2)
    end
    @series begin
        linewidth  --> (add_cp ? 1 : 0)
        markershape --> (add_cp ? :circle : :none)
        markersize --> (add_cp ? 4 : 0)
        delete!(plotattributes, :add_cp)
        C.pnts[1,:].+0.5,C.pnts[2,:].+0.5
    end
>>>>>>> 48e49e99
end<|MERGE_RESOLUTION|>--- conflicted
+++ resolved
@@ -21,21 +21,13 @@
     wgts::W
 end
 function NurbsCurve(pnts,knots,weights)
-<<<<<<< HEAD
     (dim,count),T = size(pnts),promote_type(eltype(pnts),Float32)
-=======
-    count,T = size(pnts, 2),promote_type(eltype(pnts),Float32)
->>>>>>> 48e49e99
     @assert count == length(weights) "Invalid NURBS: each control point should have a corresponding weights."
     @assert count < length(knots) "Invalid NURBS: the number of knots should be greater than the number of control points."
     degree = length(knots) - count - 1 # the one in the input is not used
     knots = SA{T}[knots...]; weights = SA{T}[weights...]
-<<<<<<< HEAD
     open = !all(pnts[:,1].≈pnts[:,end]) ? Open : Closed
     NurbsCurve{dim,degree,open,typeof(pnts),typeof(knots),typeof(weights)}(pnts,knots,weights)
-=======
-    NurbsCurve{degree,typeof(pnts),typeof(knots),typeof(weights)}(copy(pnts),knots,weights)
->>>>>>> 48e49e99
 end
 Base.copy(n::NurbsCurve) = NurbsCurve(copy(n.pnts),copy(n.knots),copy(n.wgts))
 
@@ -48,20 +40,12 @@
 Note: An open, uniform knot vector for a degree `degree` B-spline is constructed by default.
 """
 function BSplineCurve(pnts;degree=1)
-<<<<<<< HEAD
     (dim,count),T = size(pnts),promote_type(eltype(pnts),Float32)
     @assert degree <= count - 1 "Invalid B-Spline: the degree should be less than the number of control points minus 1."
     knots = SA{T}[[zeros(degree); collect(range(0, count-degree) / (count-degree)); ones(degree)]...]
     weights = SA{T}[ones(count)...]
     open = !all(pnts[:,1].≈pnts[:,end]) ? Open : Closed
     NurbsCurve{dim,degree,open,typeof(pnts),typeof(knots),typeof(weights)}(pnts,knots,weights)
-=======
-    count,T = size(pnts, 2),promote_type(eltype(pnts),Float32)
-    @assert degree <= count - 1 "Invalid B-Spline: the degree should be less than the number of control points minus 1."
-    knots = SA{T}[[zeros(degree); collect(range(0, count-degree) / (count-degree)); ones(degree)]...]
-    weights = SA{T}[ones(count)...]
-    NurbsCurve{degree,typeof(pnts),typeof(knots),typeof(weights)}(copy(pnts),knots,weights)
->>>>>>> 48e49e99
 end
 
 """
@@ -118,7 +102,6 @@
 """
     integrate(f(uv),curve;N=64)
 
-<<<<<<< HEAD
 # """
 #     _pforce(surf::NurbsCurve,p::AbstractArray{T},s,δ=2.0) where T
 
@@ -170,38 +153,4 @@
 function _u(pnts::SMatrix{D,n,T}) where {D,n,T}
     d = sum([norm(pnts[:,k]-pnts[:,k-1]) for k ∈ 2:n])
     vcat(zero(T),cumsum([norm(pnts[:,k]-pnts[:,k-1])/d for k ∈ 2:n]))
-=======
-integrate a function f(uv) along the curve::NurbsCurve, default is the length of the curve
-"""
-integrate(curve::NurbsCurve;N=64) = integrate((ξ)->1.0,curve::NurbsCurve;N=64)
-function integrate(f::Function,curve::NurbsCurve;N=64)
-    # integrate NURBS curve to compute its length
-    x, w = gausslegendre(N)
-    # map onto the (0,1) interval, need a weight scalling
-    uv_ = (x.+1)/2; w/=2 
-    sum([f(uv)*norm(derivative(uv->curve(uv,0.),uv))*w[i] for (i,uv) in enumerate(uv_)])
-end
-"""
-    f(C::NurbsCurve, N::Integer=100)
-
-Plot `recipe`` for `NurbsCurve``, plot the `NurbsCurve` and the control points.
-"""
-@recipe function f(C::NurbsCurve, N::Integer=100; add_cp=true)
-    seriestype := :path
-    primary := false
-    @series begin
-        linecolor := :black
-        linewidth := 2
-        markershape := :none
-        c = [C(s,0.0).+0.5 for s ∈ 0:1/N:1]
-        getindex.(c,1),getindex.(c,2)
-    end
-    @series begin
-        linewidth  --> (add_cp ? 1 : 0)
-        markershape --> (add_cp ? :circle : :none)
-        markersize --> (add_cp ? 4 : 0)
-        delete!(plotattributes, :add_cp)
-        C.pnts[1,:].+0.5,C.pnts[2,:].+0.5
-    end
->>>>>>> 48e49e99
 end